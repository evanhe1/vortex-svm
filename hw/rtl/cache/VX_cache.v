`include "VX_cache_config.vh"

module VX_cache #(
    parameter CACHE_ID                      = 0,

    // Size of cache in bytes
    parameter CACHE_SIZE                    = 8092, 
    // Size of line inside a bank in bytes
    parameter BANK_LINE_SIZE                = 16, 
    // Number of banks
    parameter NUM_BANKS                     = 4, 
    // Size of a word in bytes
    parameter WORD_SIZE                     = 4, 
    // Number of Word requests per cycle
    parameter NUM_REQS                      = NUM_BANKS, 

    // Core Request Queue Size
    parameter CREQ_SIZE                     = 4, 
    // Miss Reserv Queue Knob
    parameter MSHR_SIZE                     = 8, 
    // DRAM Response Queue Size
    parameter DRSQ_SIZE                     = 4, 
    // Snoop Request Queue Size
    parameter SREQ_SIZE                     = 4, 

    // Core Response Queue Size
    parameter CRSQ_SIZE                     = 4, 
    // DRAM Request Queue Size
    parameter DREQ_SIZE                     = 4, 
    // Snoop Response Size
    parameter SRSQ_SIZE                     = 4,

    // Enable cache writeable
    parameter WRITE_ENABLE                  = 1,

    // Enable dram update
    parameter DRAM_ENABLE                   = 1,

    // Enable cache flush
    parameter FLUSH_ENABLE                  = 1,

    // core request tag size
    parameter CORE_TAG_WIDTH                = $clog2(MSHR_SIZE),
    
    // size of tag id in core request tag
    parameter CORE_TAG_ID_BITS              = 0,

    // dram request tag size
    parameter DRAM_TAG_WIDTH                = (32 - $clog2(BANK_LINE_SIZE)),

    // Snooping request tag width
    parameter SNP_TAG_WIDTH                 = 1
 ) (
    `SCOPE_IO_VX_cache
    
    input wire clk,
    input wire reset,

    // Core request    
    input wire [NUM_REQS-1:0]                           core_req_valid,
    input wire [`CORE_REQ_TAG_COUNT-1:0]                core_req_rw,
    input wire [NUM_REQS-1:0][WORD_SIZE-1:0]            core_req_byteen,
    input wire [NUM_REQS-1:0][`WORD_ADDR_WIDTH-1:0]     core_req_addr,
    input wire [NUM_REQS-1:0][`WORD_WIDTH-1:0]          core_req_data,
    input wire [`CORE_REQ_TAG_COUNT-1:0][CORE_TAG_WIDTH-1:0] core_req_tag,
    output wire [`CORE_REQ_TAG_COUNT-1:0]               core_req_ready,

    // Core response
    output wire [NUM_REQS-1:0]                          core_rsp_valid,    
    output wire [NUM_REQS-1:0][`WORD_WIDTH-1:0]         core_rsp_data,
    output wire [`CORE_REQ_TAG_COUNT-1:0][CORE_TAG_WIDTH-1:0] core_rsp_tag,
<<<<<<< HEAD
    input  wire [`CORE_REQ_TAG_COUNT-1:0]               core_rsp_ready,   
    
=======
    input  wire                                         core_rsp_ready,   

    // PERF
`ifdef PERF_ENABLE
    VX_perf_cache_if                        perf_cache_if,
`endif

>>>>>>> 1595ff08
    // DRAM request
    output wire                             dram_req_valid,
    output wire                             dram_req_rw,    
    output wire [BANK_LINE_SIZE-1:0]        dram_req_byteen,    
    output wire [`DRAM_ADDR_WIDTH-1:0]      dram_req_addr,
    output wire [`BANK_LINE_WIDTH-1:0]      dram_req_data,
    output wire [DRAM_TAG_WIDTH-1:0]        dram_req_tag,
    input  wire                             dram_req_ready,
    
    // DRAM response
    input  wire                             dram_rsp_valid,    
    input  wire [`BANK_LINE_WIDTH-1:0]      dram_rsp_data,
    input  wire [DRAM_TAG_WIDTH-1:0]        dram_rsp_tag,
    output wire                             dram_rsp_ready,    

    // Snoop request
    input wire                              snp_req_valid,
    input wire [`DRAM_ADDR_WIDTH-1:0]       snp_req_addr,
    input wire                              snp_req_inv,
    input wire [SNP_TAG_WIDTH-1:0]          snp_req_tag,
    output wire                             snp_req_ready,

    // Snoop response
    output wire                             snp_rsp_valid,    
    output wire [SNP_TAG_WIDTH-1:0]         snp_rsp_tag,
    input  wire                             snp_rsp_ready,

    output wire [NUM_BANKS-1:0] miss_vec
);

    `STATIC_ASSERT(NUM_BANKS <= NUM_REQS, ("invalid value"))

    wire [NUM_BANKS-1:0][NUM_REQS-1:0]          per_bank_valid;

    wire [NUM_BANKS-1:0]                        per_bank_core_req_ready;
    
    wire [NUM_BANKS-1:0]                        per_bank_core_rsp_valid;
    wire [NUM_BANKS-1:0][`REQS_BITS-1:0]        per_bank_core_rsp_tid; 
    wire [NUM_BANKS-1:0][`WORD_WIDTH-1:0]       per_bank_core_rsp_data;
    wire [NUM_BANKS-1:0][CORE_TAG_WIDTH-1:0]    per_bank_core_rsp_tag;    
    wire [NUM_BANKS-1:0]                        per_bank_core_rsp_ready;

    wire [NUM_BANKS-1:0]                        per_bank_dram_req_valid;    
    wire [NUM_BANKS-1:0]                        per_bank_dram_req_rw;
    wire [NUM_BANKS-1:0][BANK_LINE_SIZE-1:0]    per_bank_dram_req_byteen;    
    wire [NUM_BANKS-1:0][`DRAM_ADDR_WIDTH-1:0]  per_bank_dram_req_addr;
    wire [NUM_BANKS-1:0][`BANK_LINE_WIDTH-1:0]  per_bank_dram_req_data;
    wire [NUM_BANKS-1:0]                        per_bank_dram_req_ready;

    wire [NUM_BANKS-1:0]                        per_bank_dram_rsp_ready;

    wire [NUM_BANKS-1:0]                        per_bank_snp_req_ready;

    wire [NUM_BANKS-1:0]                        per_bank_snp_rsp_valid;
    wire [NUM_BANKS-1:0][SNP_TAG_WIDTH-1:0]     per_bank_snp_rsp_tag;
    wire [NUM_BANKS-1:0]                        per_bank_snp_rsp_ready;

    wire [NUM_BANKS-1:0]                        per_bank_miss; 
    assign miss_vec = per_bank_miss;  


`ifdef PERF_ENABLE
    wire [NUM_BANKS-1:0] perf_msrq_stall_per_bank;
    wire [NUM_BANKS-1:0] perf_total_stall_per_bank;
    wire [NUM_BANKS-1:0] perf_evict_per_bank;
    wire [NUM_BANKS-1:0] perf_read_miss_per_bank;
    wire [NUM_BANKS-1:0] perf_write_miss_per_bank;
`endif

    if (NUM_BANKS == 1) begin
        assign snp_req_ready = per_bank_snp_req_ready;
    end else begin
        assign snp_req_ready = per_bank_snp_req_ready[`DRAM_ADDR_BANK(snp_req_addr)];
    end    

    VX_cache_core_req_bank_sel #(
        .BANK_LINE_SIZE (BANK_LINE_SIZE),
        .NUM_BANKS        (NUM_BANKS),
        .WORD_SIZE        (WORD_SIZE),
        .NUM_REQS         (NUM_REQS),
        .CORE_TAG_ID_BITS (CORE_TAG_ID_BITS)
    ) cache_core_req_bank_sel (
        .core_req_valid  (core_req_valid),
        .core_req_addr   (core_req_addr),
        .core_req_ready  (core_req_ready),
        .per_bank_valid  (per_bank_valid),
        .per_bank_ready  (per_bank_core_req_ready)        
    );

    assign dram_req_tag = dram_req_addr;
    if (NUM_BANKS == 1) begin
        assign dram_rsp_ready = per_bank_dram_rsp_ready;
    end else begin
        assign dram_rsp_ready = per_bank_dram_rsp_ready[`DRAM_ADDR_BANK(dram_rsp_tag)];
    end
    
    for (genvar i = 0; i < NUM_BANKS; i++) begin
        wire [NUM_REQS-1:0]                             curr_bank_core_req_valid;            
        wire [`CORE_REQ_TAG_COUNT-1:0]                  curr_bank_core_req_rw;  
        wire [NUM_REQS-1:0][WORD_SIZE-1:0]              curr_bank_core_req_byteen;
        wire [NUM_REQS-1:0][`WORD_ADDR_WIDTH-1:0]       curr_bank_core_req_addr;
        wire [`CORE_REQ_TAG_COUNT-1:0][CORE_TAG_WIDTH-1:0] curr_bank_core_req_tag;
        wire [NUM_REQS-1:0][`WORD_WIDTH-1:0]            curr_bank_core_req_data;
        wire                                            curr_bank_core_req_ready;

        wire                            curr_bank_core_rsp_valid;
        wire [`REQS_BITS-1:0]           curr_bank_core_rsp_tid;
        wire [`WORD_WIDTH-1:0]          curr_bank_core_rsp_data;
        wire [CORE_TAG_WIDTH-1:0]       curr_bank_core_rsp_tag;
        wire                            curr_bank_core_rsp_ready;

        wire                            curr_bank_dram_req_valid;
        wire                            curr_bank_dram_req_rw;
        wire [BANK_LINE_SIZE-1:0]       curr_bank_dram_req_byteen;
        wire [`LINE_ADDR_WIDTH-1:0]     curr_bank_dram_req_addr;
        wire[`BANK_LINE_WIDTH-1:0]      curr_bank_dram_req_data;
        wire                            curr_bank_dram_req_ready;

        wire                            curr_bank_dram_rsp_valid;            
        wire [`BANK_LINE_WIDTH-1:0]     curr_bank_dram_rsp_data;
        wire [`LINE_ADDR_WIDTH-1:0]     curr_bank_dram_rsp_addr;
        wire                            curr_bank_dram_rsp_ready;

        wire                            curr_bank_snp_req_valid;
        wire [`LINE_ADDR_WIDTH-1:0]     curr_bank_snp_req_addr;
        wire                            curr_bank_snp_req_inv;
        wire [SNP_TAG_WIDTH-1:0]        curr_bank_snp_req_tag;
        wire                            curr_bank_snp_req_ready;    

        wire                            curr_bank_snp_rsp_valid;
        wire [SNP_TAG_WIDTH-1:0]        curr_bank_snp_rsp_tag;
        wire                            curr_bank_snp_rsp_ready;                    

        wire                            curr_bank_miss; 

        // Core Req
        assign curr_bank_core_req_valid   = per_bank_valid[i];
        assign curr_bank_core_req_addr    = core_req_addr;
        assign curr_bank_core_req_rw      = core_req_rw;
        assign curr_bank_core_req_byteen  = core_req_byteen;
        assign curr_bank_core_req_data    = core_req_data;
        assign curr_bank_core_req_tag     = core_req_tag;
        assign per_bank_core_req_ready[i] = curr_bank_core_req_ready;

        // Core WB
        assign curr_bank_core_rsp_ready    = per_bank_core_rsp_ready[i];
        assign per_bank_core_rsp_valid [i] = curr_bank_core_rsp_valid;
        assign per_bank_core_rsp_tid   [i] = curr_bank_core_rsp_tid;
        assign per_bank_core_rsp_tag   [i] = curr_bank_core_rsp_tag;
        assign per_bank_core_rsp_data  [i] = curr_bank_core_rsp_data;

        // DRAM request            
        assign per_bank_dram_req_valid[i] = curr_bank_dram_req_valid;          
        assign per_bank_dram_req_rw[i] = curr_bank_dram_req_rw;
        assign per_bank_dram_req_byteen[i] = curr_bank_dram_req_byteen;
        if (NUM_BANKS == 1) begin  
            assign per_bank_dram_req_addr[i] = curr_bank_dram_req_addr;
        end else begin
            assign per_bank_dram_req_addr[i] = `LINE_TO_DRAM_ADDR(curr_bank_dram_req_addr, i);            
        end
        assign per_bank_dram_req_data[i] = curr_bank_dram_req_data;
        assign curr_bank_dram_req_ready = per_bank_dram_req_ready[i];

        // DRAM response
        if (NUM_BANKS == 1) begin
            assign curr_bank_dram_rsp_valid = dram_rsp_valid;
            assign curr_bank_dram_rsp_addr  = dram_rsp_tag;
        end else begin
            assign curr_bank_dram_rsp_valid = dram_rsp_valid && (`DRAM_ADDR_BANK(dram_rsp_tag) == i);
            assign curr_bank_dram_rsp_addr  = `DRAM_TO_LINE_ADDR(dram_rsp_tag);    
        end
        assign curr_bank_dram_rsp_data    = dram_rsp_data;
        assign per_bank_dram_rsp_ready[i] = curr_bank_dram_rsp_ready;

        // Snoop request
        if (NUM_BANKS == 1) begin
            assign curr_bank_snp_req_valid = snp_req_valid;
            assign curr_bank_snp_req_addr  = snp_req_addr;
        end else begin
            assign curr_bank_snp_req_valid = snp_req_valid && (`DRAM_ADDR_BANK(snp_req_addr) == i);
            assign curr_bank_snp_req_addr  = `DRAM_TO_LINE_ADDR(snp_req_addr);
        end
        assign curr_bank_snp_req_inv     = snp_req_inv;
        assign curr_bank_snp_req_tag     = snp_req_tag;
        assign per_bank_snp_req_ready[i] = curr_bank_snp_req_ready;

        // Snoop response            
        assign per_bank_snp_rsp_valid[i] = curr_bank_snp_rsp_valid;
        assign per_bank_snp_rsp_tag[i]   = curr_bank_snp_rsp_tag;
        assign curr_bank_snp_rsp_ready   = per_bank_snp_rsp_ready[i];

        //Misses
        assign per_bank_miss[i] = curr_bank_miss; 
        
        VX_bank #(                
            .BANK_ID            (i),
            .CACHE_ID           (CACHE_ID),
            .CACHE_SIZE         (CACHE_SIZE),
            .BANK_LINE_SIZE     (BANK_LINE_SIZE),
            .NUM_BANKS          (NUM_BANKS),
            .WORD_SIZE          (WORD_SIZE),
            .NUM_REQS           (NUM_REQS),
            .CREQ_SIZE          (CREQ_SIZE),
            .MSHR_SIZE          (MSHR_SIZE),
            .DRSQ_SIZE          (DRSQ_SIZE),
            .SREQ_SIZE          (SREQ_SIZE),
            .CRSQ_SIZE          (CRSQ_SIZE),
            .DREQ_SIZE          (DREQ_SIZE),
            .SRSQ_SIZE          (SRSQ_SIZE),
            .DRAM_ENABLE        (DRAM_ENABLE),
            .FLUSH_ENABLE       (FLUSH_ENABLE),
            .WRITE_ENABLE       (WRITE_ENABLE),
            .CORE_TAG_WIDTH     (CORE_TAG_WIDTH),                
            .CORE_TAG_ID_BITS   (CORE_TAG_ID_BITS),
            .SNP_TAG_WIDTH      (SNP_TAG_WIDTH)
        ) bank (
            `SCOPE_BIND_VX_cache_bank(i)
            
            .clk                (clk),
            .reset              (reset),                
            // Core request
            .core_req_valid     (curr_bank_core_req_valid),                  
            .core_req_rw        (curr_bank_core_req_rw),
            .core_req_byteen    (curr_bank_core_req_byteen),              
            .core_req_addr      (curr_bank_core_req_addr),
            .core_req_data      (curr_bank_core_req_data),
            .core_req_tag       (curr_bank_core_req_tag),
            .core_req_ready     (curr_bank_core_req_ready),

            // Core response                
            .core_rsp_valid     (curr_bank_core_rsp_valid),
            .core_rsp_tid       (curr_bank_core_rsp_tid),
            .core_rsp_data      (curr_bank_core_rsp_data),
            .core_rsp_tag       (curr_bank_core_rsp_tag),
            .core_rsp_ready     (curr_bank_core_rsp_ready),

            // DRAM request
            .dram_req_valid     (curr_bank_dram_req_valid),
            .dram_req_rw        (curr_bank_dram_req_rw),
            .dram_req_byteen    (curr_bank_dram_req_byteen),
            .dram_req_addr      (curr_bank_dram_req_addr),
            .dram_req_data      (curr_bank_dram_req_data),   
            .dram_req_ready     (curr_bank_dram_req_ready),

            // DRAM response
            .dram_rsp_valid     (curr_bank_dram_rsp_valid),                
            .dram_rsp_data      (curr_bank_dram_rsp_data),
            .dram_rsp_addr      (curr_bank_dram_rsp_addr),
            .dram_rsp_ready     (curr_bank_dram_rsp_ready),

            // PERF: perf_msrq_stall
            `ifdef PERF_ENABLE
            .perf_msrq_stall         (perf_msrq_stall_per_bank[i]),
            .perf_total_stall        (perf_total_stall_per_bank[i]),
            .perf_evict              (perf_evict_per_bank[i]),
            .perf_read_miss          (perf_read_miss_per_bank[i]),
            .perf_write_miss         (perf_write_miss_per_bank[i]),
            `endif

            // Snoop request
            .snp_req_valid      (curr_bank_snp_req_valid),
            .snp_req_addr       (curr_bank_snp_req_addr),
            .snp_req_inv        (curr_bank_snp_req_inv),
            .snp_req_tag        (curr_bank_snp_req_tag),
            .snp_req_ready      (curr_bank_snp_req_ready),

            // Snoop response
            .snp_rsp_valid      (curr_bank_snp_rsp_valid),
            .snp_rsp_tag        (curr_bank_snp_rsp_tag),
            .snp_rsp_ready      (curr_bank_snp_rsp_ready),

            //Misses
            .misses             (curr_bank_miss)
        );
    end   

    VX_cache_core_rsp_merge #(
        .NUM_BANKS          (NUM_BANKS),
        .WORD_SIZE          (WORD_SIZE),
        .NUM_REQS           (NUM_REQS),
        .CORE_TAG_WIDTH     (CORE_TAG_WIDTH),        
        .CORE_TAG_ID_BITS   (CORE_TAG_ID_BITS)
    ) cache_core_rsp_merge (
        .clk                     (clk),
        .reset                   (reset),                    
        .per_bank_core_rsp_valid (per_bank_core_rsp_valid),   
        .per_bank_core_rsp_tag   (per_bank_core_rsp_tag),
        .per_bank_core_rsp_tid   (per_bank_core_rsp_tid),   
        .per_bank_core_rsp_data  (per_bank_core_rsp_data),
        .per_bank_core_rsp_ready (per_bank_core_rsp_ready),
        .core_rsp_valid          (core_rsp_valid),      
        .core_rsp_tag            (core_rsp_tag),
        .core_rsp_data           (core_rsp_data),  
        .core_rsp_ready          (core_rsp_ready)
    ); 

    if (DRAM_ENABLE) begin
        wire [NUM_BANKS-1:0][(`DRAM_ADDR_WIDTH + 1 + BANK_LINE_SIZE + `BANK_LINE_WIDTH)-1:0] data_in;
        for (genvar i = 0; i < NUM_BANKS; i++) begin
            assign data_in[i] = {per_bank_dram_req_addr[i], per_bank_dram_req_rw[i], per_bank_dram_req_byteen[i], per_bank_dram_req_data[i]};
        end

        VX_stream_arbiter #(
            .NUM_REQS   (NUM_BANKS),
            .DATAW      (`DRAM_ADDR_WIDTH + 1 + BANK_LINE_SIZE + `BANK_LINE_WIDTH),
            .OUT_BUFFER (NUM_BANKS >= 4)
        ) dram_req_arb (
            .clk       (clk),
            .reset     (reset),
            .valid_in  (per_bank_dram_req_valid),
            .data_in   (data_in),
            .ready_in  (per_bank_dram_req_ready),   
            .valid_out (dram_req_valid),   
            .data_out  ({dram_req_addr, dram_req_rw, dram_req_byteen, dram_req_data}),
            .ready_out (dram_req_ready)
        );
    end else begin
        `UNUSED_VAR (per_bank_dram_req_valid)
        `UNUSED_VAR (per_bank_dram_req_rw)
        `UNUSED_VAR (per_bank_dram_req_byteen)
        `UNUSED_VAR (per_bank_dram_req_addr)
        `UNUSED_VAR (per_bank_dram_req_data)
        assign per_bank_dram_req_ready = 0;
        assign dram_req_valid  = 0;
        assign dram_req_rw     = 0;
        assign dram_req_byteen = 0;
        assign dram_req_addr   = 0;
        assign dram_req_data   = 0;
        `UNUSED_VAR (dram_req_ready)
    end

    if (FLUSH_ENABLE) begin
        VX_stream_arbiter #(
            .NUM_REQS   (NUM_BANKS),
            .DATAW      (SNP_TAG_WIDTH),
            .OUT_BUFFER (NUM_BANKS >= 4)
        ) snp_rsp_arb (
            .clk       (clk),
            .reset     (reset),
            .valid_in  (per_bank_snp_rsp_valid),
            .data_in   (per_bank_snp_rsp_tag),
            .ready_in  (per_bank_snp_rsp_ready),
            .valid_out (snp_rsp_valid),
            .data_out  (snp_rsp_tag),         
            .ready_out (snp_rsp_ready)
        );
    end else begin
        `UNUSED_VAR (per_bank_snp_rsp_valid)
        `UNUSED_VAR (per_bank_snp_rsp_tag)
        assign per_bank_snp_rsp_ready = 0;
        assign snp_rsp_valid = 0;
        assign snp_rsp_tag   = 0;
        `UNUSED_VAR (snp_rsp_ready)        
    end
    
    `ifdef PERF_ENABLE
    // per cycle: core_req_r, core_req_w
    reg[($clog2(NUM_REQS+1)-1):0] perf_core_req_r_per_cycle, perf_core_req_w_per_cycle;
    if (CORE_TAG_ID_BITS != 0) begin // core_req_rw is 1-bit wide
        VX_countones #( // core_req_r
            .N(NUM_REQS) 
        ) perf_countones_core_req_r_count (
            .valids     (core_req_valid & {NUM_REQS{(~core_req_rw) & core_req_ready}}),
            .count      (perf_core_req_r_per_cycle)
        );
        VX_countones #( // core_req_w
            .N(NUM_REQS) 
        ) perf_countones_core_req_w_count (
            .valids     (core_req_valid & {NUM_REQS{(core_req_rw) & core_req_ready}}),
            .count      (perf_core_req_w_per_cycle)
        );
    end else begin // core_req_rw is NUM_REQS-bit wide
        VX_countones #( // core_req_r
            .N(NUM_REQS) 
        ) perf_countones_core_req_r_count (
            .valids     (core_req_valid & (~core_req_rw) & {NUM_REQS{core_req_ready}}),
            .count      (perf_core_req_r_per_cycle)
        );
        VX_countones #( // core_req_w
            .N(NUM_REQS) 
        ) perf_countones_core_req_w_count (
            .valids     (core_req_valid & (core_req_rw) & {NUM_REQS{core_req_ready}}),
            .count      (perf_core_req_w_per_cycle)
        );
    end
    // per cycle: dram_latency
    reg[63:0] perf_dram_lat_per_cycle;
    always@(posedge clk) begin
        if(reset) begin
            perf_dram_lat_per_cycle <= 0;
        end else begin
            if(dram_req_valid & (~dram_req_rw) & dram_req_ready & dram_rsp_valid & dram_rsp_ready) begin
                perf_dram_lat_per_cycle <= perf_dram_lat_per_cycle;
            end else if(dram_req_valid & (~dram_req_rw) & dram_req_ready) begin
                perf_dram_lat_per_cycle <= perf_dram_lat_per_cycle + 64'd1;
            end else if(dram_rsp_valid & dram_rsp_ready) begin
                perf_dram_lat_per_cycle <= perf_dram_lat_per_cycle - 64'd1;
            end
        end
    end
    // per cycle: msrq stalls, total stalls, total eviction, read miss, write miss
    reg [($clog2(NUM_BANKS+1)-1):0] perf_msrq_stall_per_cycle;
    reg [($clog2(NUM_BANKS+1)-1):0] perf_total_stall_per_cycle;
    reg [($clog2(NUM_BANKS+1)-1):0] perf_total_eviction_per_cycle;
    reg [($clog2(NUM_BANKS+1)-1):0] perf_read_miss_per_cycle;
    reg [($clog2(NUM_BANKS+1)-1):0] perf_write_miss_per_cycle;
    VX_countones #(
        .N(NUM_BANKS) 
    ) perf_countones_msrq_stall_count (
        .valids     (perf_msrq_stall_per_bank),
        .count      (perf_msrq_stall_per_cycle)
    );
    VX_countones #(
        .N(NUM_BANKS) 
    ) perf_countones_total_stall_count (
        .valids     (perf_total_stall_per_bank),
        .count      (perf_total_stall_per_cycle)
    );
    VX_countones #(
        .N(NUM_BANKS) 
    ) perf_countones_total_evict_count (
        .valids     (perf_evict_per_bank),
        .count      (perf_total_eviction_per_cycle)
    );
    VX_countones #(
        .N(NUM_BANKS) 
    ) perf_countones_read_miss_count (
        .valids     (perf_read_miss_per_bank),
        .count      (perf_read_miss_per_cycle)
    );
    VX_countones #(
        .N(NUM_BANKS) 
    ) perf_countones_write_miss_count (
        .valids     (perf_write_miss_per_bank),
        .count      (perf_write_miss_per_cycle)
    );
    reg [63:0] perf_core_req_r, perf_core_req_w;
    reg [63:0] perf_dram_lat, perf_dram_rsp;
    reg [63:0] perf_msrq_stall;
    reg [63:0] perf_total_stall;
    reg [63:0] perf_total_eviction;
    reg [63:0] perf_read_miss, perf_write_miss;
    reg [63:0] perf_core_rsp_stall, perf_dram_stall;
    always @ (posedge clk) begin
        if (reset) begin
            perf_core_req_r <= 0;
            perf_core_req_w <= 0;
            perf_dram_lat <= 0;
            perf_dram_rsp <= 0;
            perf_msrq_stall <= 0;
            perf_total_stall <= 0;
            perf_total_eviction <= 0;
            perf_read_miss <= 0;
            perf_write_miss <= 0;
            perf_core_rsp_stall <= 0;
            perf_dram_stall <= 0;
        end else begin
            // core_req_r, core_req_w
            perf_core_req_r <= perf_core_req_r + $bits(perf_core_req_r)'(perf_core_req_r_per_cycle);
            perf_core_req_w <= perf_core_req_w + $bits(perf_core_req_w)'(perf_core_req_w_per_cycle);
            // dram_latency
            perf_dram_lat <= perf_dram_lat + perf_dram_lat_per_cycle;
            if (dram_rsp_valid & dram_rsp_ready) begin
                perf_dram_rsp <= perf_dram_rsp + 64'd1;
            end
            // miss reserve queue stalls: bank->msrq_push_stall
            perf_msrq_stall <= perf_msrq_stall + $bits(perf_msrq_stall)'(perf_msrq_stall_per_cycle);
            // total stalls: from bank->pipeline_stall
            perf_total_stall <= perf_total_stall + $bits(perf_total_stall)'(perf_total_stall_per_cycle);
            // total eviction: from bank-> dwbq_push & do_writeback_st3 & !is_snp_st3
            perf_total_eviction <= perf_total_eviction + $bits(perf_total_eviction)'(perf_total_eviction_per_cycle);
            // read miss: from bank-> !pipeline_stall & miss_st1 & !is_msrq_st1 & !mem_rw_st1
            perf_read_miss <= perf_read_miss + $bits(perf_read_miss)'(perf_read_miss_per_cycle);
            // write miss: from bank-> !pipeline_stall & miss_st1 & !is_msrq_st1 & mem_rw_st1
            perf_write_miss <= perf_write_miss + $bits(perf_write_miss)'(perf_write_miss_per_cycle);
            // core_rsp_stall
            if ((| core_rsp_valid) & !core_rsp_ready) begin
                perf_core_rsp_stall <= perf_core_rsp_stall + 64'd1;
            end
            // dram_stall
            if (dram_req_valid & !dram_req_ready) begin
                perf_dram_stall <= perf_dram_stall + 64'd1;
            end
        end
    end
    assign perf_cache_if.total_read = perf_core_req_r;
    assign perf_cache_if.total_write = perf_core_req_w;
    assign perf_cache_if.dram_latency = perf_dram_lat; 
    assign perf_cache_if.dram_rsp = perf_dram_rsp;   
    assign perf_cache_if.msrq_stall = perf_msrq_stall;
    assign perf_cache_if.total_stall = perf_total_stall;
    assign perf_cache_if.total_eviction = perf_total_eviction;
    assign perf_cache_if.read_miss = perf_read_miss;
    assign perf_cache_if.write_miss = perf_write_miss;
    assign perf_cache_if.core_rsp_stall = perf_core_rsp_stall;
    assign perf_cache_if.dram_stall = perf_dram_stall;

    `endif

endmodule<|MERGE_RESOLUTION|>--- conflicted
+++ resolved
@@ -69,18 +69,13 @@
     output wire [NUM_REQS-1:0]                          core_rsp_valid,    
     output wire [NUM_REQS-1:0][`WORD_WIDTH-1:0]         core_rsp_data,
     output wire [`CORE_REQ_TAG_COUNT-1:0][CORE_TAG_WIDTH-1:0] core_rsp_tag,
-<<<<<<< HEAD
     input  wire [`CORE_REQ_TAG_COUNT-1:0]               core_rsp_ready,   
-    
-=======
-    input  wire                                         core_rsp_ready,   
 
     // PERF
 `ifdef PERF_ENABLE
     VX_perf_cache_if                        perf_cache_if,
 `endif
 
->>>>>>> 1595ff08
     // DRAM request
     output wire                             dram_req_valid,
     output wire                             dram_req_rw,    
@@ -143,8 +138,8 @@
 
 
 `ifdef PERF_ENABLE
-    wire [NUM_BANKS-1:0] perf_msrq_stall_per_bank;
-    wire [NUM_BANKS-1:0] perf_total_stall_per_bank;
+    wire [NUM_BANKS-1:0] perf_mshr_stall_per_bank;
+    wire [NUM_BANKS-1:0] perf_pipe_stall_per_bank;
     wire [NUM_BANKS-1:0] perf_evict_per_bank;
     wire [NUM_BANKS-1:0] perf_read_miss_per_bank;
     wire [NUM_BANKS-1:0] perf_write_miss_per_bank;
@@ -158,9 +153,9 @@
 
     VX_cache_core_req_bank_sel #(
         .BANK_LINE_SIZE (BANK_LINE_SIZE),
-        .NUM_BANKS        (NUM_BANKS),
-        .WORD_SIZE        (WORD_SIZE),
-        .NUM_REQS         (NUM_REQS),
+        .NUM_BANKS      (NUM_BANKS),
+        .WORD_SIZE      (WORD_SIZE),
+        .NUM_REQS       (NUM_REQS),
         .CORE_TAG_ID_BITS (CORE_TAG_ID_BITS)
     ) cache_core_req_bank_sel (
         .core_req_valid  (core_req_valid),
@@ -331,14 +326,13 @@
             .dram_rsp_addr      (curr_bank_dram_rsp_addr),
             .dram_rsp_ready     (curr_bank_dram_rsp_ready),
 
-            // PERF: perf_msrq_stall
-            `ifdef PERF_ENABLE
-            .perf_msrq_stall         (perf_msrq_stall_per_bank[i]),
-            .perf_total_stall        (perf_total_stall_per_bank[i]),
-            .perf_evict              (perf_evict_per_bank[i]),
-            .perf_read_miss          (perf_read_miss_per_bank[i]),
-            .perf_write_miss         (perf_write_miss_per_bank[i]),
-            `endif
+        `ifdef PERF_ENABLE
+            .perf_mshr_stall    (perf_mshr_stall_per_bank[i]),
+            .perf_pipe_stall    (perf_pipe_stall_per_bank[i]),
+            .perf_evict         (perf_evict_per_bank[i]),
+            .perf_read_miss     (perf_read_miss_per_bank[i]),
+            .perf_write_miss    (perf_write_miss_per_bank[i]),
+        `endif
 
             // Snoop request
             .snp_req_valid      (curr_bank_snp_req_valid),
@@ -436,148 +430,150 @@
         `UNUSED_VAR (snp_rsp_ready)        
     end
     
-    `ifdef PERF_ENABLE
+`ifdef PERF_ENABLE
     // per cycle: core_req_r, core_req_w
-    reg[($clog2(NUM_REQS+1)-1):0] perf_core_req_r_per_cycle, perf_core_req_w_per_cycle;
-    if (CORE_TAG_ID_BITS != 0) begin // core_req_rw is 1-bit wide
+    reg [($clog2(NUM_REQS+1)-1):0] perf_core_req_r_per_cycle, perf_core_req_w_per_cycle;
+    reg [($clog2(NUM_REQS+1)-1):0] perf_crsp_stall_per_cycle;
+
+    if (CORE_TAG_ID_BITS != 0) begin
         VX_countones #( // core_req_r
             .N(NUM_REQS) 
         ) perf_countones_core_req_r_count (
-            .valids     (core_req_valid & {NUM_REQS{(~core_req_rw) & core_req_ready}}),
-            .count      (perf_core_req_r_per_cycle)
-        );
+            .valids (core_req_valid & {NUM_REQS{core_req_ready & ~core_req_rw}}),
+            .count  (perf_core_req_r_per_cycle)
+        );
+
         VX_countones #( // core_req_w
             .N(NUM_REQS) 
         ) perf_countones_core_req_w_count (
-            .valids     (core_req_valid & {NUM_REQS{(core_req_rw) & core_req_ready}}),
-            .count      (perf_core_req_w_per_cycle)
-        );
-    end else begin // core_req_rw is NUM_REQS-bit wide
+            .valids (core_req_valid & {NUM_REQS{core_req_ready & core_req_rw}}),
+            .count  (perf_core_req_w_per_cycle)
+        );
+
+        VX_countones #( // core_rsp
+            .N(NUM_REQS) 
+        ) perf_countones_core_rsp_count (
+            .valids (core_rsp_valid & {NUM_REQS{!core_rsp_ready}}),
+            .count  (perf_crsp_stall_per_cycle)
+        );
+    end else begin
         VX_countones #( // core_req_r
             .N(NUM_REQS) 
         ) perf_countones_core_req_r_count (
-            .valids     (core_req_valid & (~core_req_rw) & {NUM_REQS{core_req_ready}}),
-            .count      (perf_core_req_r_per_cycle)
-        );
+            .valids (core_req_valid & core_req_ready & ~core_req_rw),
+            .count  (perf_core_req_r_per_cycle)
+        );
+        
         VX_countones #( // core_req_w
             .N(NUM_REQS) 
         ) perf_countones_core_req_w_count (
-            .valids     (core_req_valid & (core_req_rw) & {NUM_REQS{core_req_ready}}),
-            .count      (perf_core_req_w_per_cycle)
+            .valids (core_req_valid & core_req_ready & core_req_rw),
+            .count  (perf_core_req_w_per_cycle)
+        );
+
+        VX_countones #( // core_rsp
+            .N(NUM_REQS) 
+        ) perf_countones_core_rsp_count (
+            .valids (core_rsp_valid & ~core_rsp_ready),
+            .count  (perf_crsp_stall_per_cycle)
         );
     end
-    // per cycle: dram_latency
-    reg[63:0] perf_dram_lat_per_cycle;
-    always@(posedge clk) begin
-        if(reset) begin
-            perf_dram_lat_per_cycle <= 0;
+
+    // per cycle: msrq stalls, pipeline stalls, evictions, read misses, write misses
+    reg [($clog2(NUM_BANKS+1)-1):0] perf_mshr_stall_per_cycle;
+    reg [($clog2(NUM_BANKS+1)-1):0] perf_pipe_stall_per_cycle;
+    reg [($clog2(NUM_BANKS+1)-1):0] perf_evictions_per_cycle;
+    reg [($clog2(NUM_BANKS+1)-1):0] perf_read_miss_per_cycle;
+    reg [($clog2(NUM_BANKS+1)-1):0] perf_write_miss_per_cycle;
+
+    VX_countones #(
+        .N(NUM_BANKS) 
+    ) perf_countones_mshr_stall_count (
+        .valids (perf_mshr_stall_per_bank),
+        .count  (perf_mshr_stall_per_cycle)
+    );
+
+    VX_countones #(
+        .N(NUM_BANKS) 
+    ) perf_countones_total_stall_count (
+        .valids (perf_pipe_stall_per_bank),
+        .count  (perf_pipe_stall_per_cycle)
+    );
+
+    VX_countones #(
+        .N(NUM_BANKS) 
+    ) perf_countones_EVICTSict_count (
+        .valids (perf_evict_per_bank),
+        .count  (perf_evictions_per_cycle)
+    );
+
+    VX_countones #(
+        .N(NUM_BANKS) 
+    ) perf_countones_read_miss_count (
+        .valids (perf_read_miss_per_bank),
+        .count  (perf_read_miss_per_cycle)
+    );
+
+    VX_countones #(
+        .N(NUM_BANKS) 
+    ) perf_countones_write_miss_count (
+        .valids (perf_write_miss_per_bank),
+        .count  (perf_write_miss_per_cycle)
+    );
+
+    reg [63:0] perf_core_req_r;
+    reg [63:0] perf_core_req_w;
+    reg [63:0] perf_mshr_stall;
+    reg [63:0] perf_pipe_stall;
+    reg [63:0] perf_evictions;
+    reg [63:0] perf_read_miss;
+    reg [63:0] perf_write_miss;
+    reg [63:0] perf_crsp_stall;
+    reg [63:0] perf_dreq_stall;
+
+    always @(posedge clk) begin
+        if (reset) begin
+            perf_core_req_r <= 0;
+            perf_core_req_w <= 0;
+            perf_crsp_stall <= 0;
+            perf_mshr_stall <= 0;
+            perf_pipe_stall <= 0;
+            perf_evictions  <= 0;
+            perf_read_miss  <= 0;
+            perf_write_miss <= 0;
+            perf_dreq_stall <= 0;
         end else begin
-            if(dram_req_valid & (~dram_req_rw) & dram_req_ready & dram_rsp_valid & dram_rsp_ready) begin
-                perf_dram_lat_per_cycle <= perf_dram_lat_per_cycle;
-            end else if(dram_req_valid & (~dram_req_rw) & dram_req_ready) begin
-                perf_dram_lat_per_cycle <= perf_dram_lat_per_cycle + 64'd1;
-            end else if(dram_rsp_valid & dram_rsp_ready) begin
-                perf_dram_lat_per_cycle <= perf_dram_lat_per_cycle - 64'd1;
+            // core requests
+            perf_core_req_r <= perf_core_req_r + $bits(perf_core_req_r)'(perf_core_req_r_per_cycle);
+            perf_core_req_w <= perf_core_req_w + $bits(perf_core_req_w)'(perf_core_req_w_per_cycle);
+            // core response stalls
+            perf_crsp_stall <= perf_crsp_stall + $bits(perf_crsp_stall)'(perf_crsp_stall_per_cycle);
+            // miss reserve queue stalls
+            perf_mshr_stall <= perf_mshr_stall + $bits(perf_mshr_stall)'(perf_mshr_stall_per_cycle);
+            // pipeline stalls
+            perf_pipe_stall <= perf_pipe_stall + $bits(perf_pipe_stall)'(perf_pipe_stall_per_cycle);
+            // total evictions
+            perf_evictions <= perf_evictions + $bits(perf_evictions)'(perf_evictions_per_cycle);
+            // read misses
+            perf_read_miss <= perf_read_miss + $bits(perf_read_miss)'(perf_read_miss_per_cycle);
+            // write misses
+            perf_write_miss <= perf_write_miss + $bits(perf_write_miss)'(perf_write_miss_per_cycle);
+            // dram request stalls
+            if (dram_req_valid & !dram_req_ready) begin
+                perf_dreq_stall <= perf_dreq_stall + 64'd1;
             end
         end
     end
-    // per cycle: msrq stalls, total stalls, total eviction, read miss, write miss
-    reg [($clog2(NUM_BANKS+1)-1):0] perf_msrq_stall_per_cycle;
-    reg [($clog2(NUM_BANKS+1)-1):0] perf_total_stall_per_cycle;
-    reg [($clog2(NUM_BANKS+1)-1):0] perf_total_eviction_per_cycle;
-    reg [($clog2(NUM_BANKS+1)-1):0] perf_read_miss_per_cycle;
-    reg [($clog2(NUM_BANKS+1)-1):0] perf_write_miss_per_cycle;
-    VX_countones #(
-        .N(NUM_BANKS) 
-    ) perf_countones_msrq_stall_count (
-        .valids     (perf_msrq_stall_per_bank),
-        .count      (perf_msrq_stall_per_cycle)
-    );
-    VX_countones #(
-        .N(NUM_BANKS) 
-    ) perf_countones_total_stall_count (
-        .valids     (perf_total_stall_per_bank),
-        .count      (perf_total_stall_per_cycle)
-    );
-    VX_countones #(
-        .N(NUM_BANKS) 
-    ) perf_countones_total_evict_count (
-        .valids     (perf_evict_per_bank),
-        .count      (perf_total_eviction_per_cycle)
-    );
-    VX_countones #(
-        .N(NUM_BANKS) 
-    ) perf_countones_read_miss_count (
-        .valids     (perf_read_miss_per_bank),
-        .count      (perf_read_miss_per_cycle)
-    );
-    VX_countones #(
-        .N(NUM_BANKS) 
-    ) perf_countones_write_miss_count (
-        .valids     (perf_write_miss_per_bank),
-        .count      (perf_write_miss_per_cycle)
-    );
-    reg [63:0] perf_core_req_r, perf_core_req_w;
-    reg [63:0] perf_dram_lat, perf_dram_rsp;
-    reg [63:0] perf_msrq_stall;
-    reg [63:0] perf_total_stall;
-    reg [63:0] perf_total_eviction;
-    reg [63:0] perf_read_miss, perf_write_miss;
-    reg [63:0] perf_core_rsp_stall, perf_dram_stall;
-    always @ (posedge clk) begin
-        if (reset) begin
-            perf_core_req_r <= 0;
-            perf_core_req_w <= 0;
-            perf_dram_lat <= 0;
-            perf_dram_rsp <= 0;
-            perf_msrq_stall <= 0;
-            perf_total_stall <= 0;
-            perf_total_eviction <= 0;
-            perf_read_miss <= 0;
-            perf_write_miss <= 0;
-            perf_core_rsp_stall <= 0;
-            perf_dram_stall <= 0;
-        end else begin
-            // core_req_r, core_req_w
-            perf_core_req_r <= perf_core_req_r + $bits(perf_core_req_r)'(perf_core_req_r_per_cycle);
-            perf_core_req_w <= perf_core_req_w + $bits(perf_core_req_w)'(perf_core_req_w_per_cycle);
-            // dram_latency
-            perf_dram_lat <= perf_dram_lat + perf_dram_lat_per_cycle;
-            if (dram_rsp_valid & dram_rsp_ready) begin
-                perf_dram_rsp <= perf_dram_rsp + 64'd1;
-            end
-            // miss reserve queue stalls: bank->msrq_push_stall
-            perf_msrq_stall <= perf_msrq_stall + $bits(perf_msrq_stall)'(perf_msrq_stall_per_cycle);
-            // total stalls: from bank->pipeline_stall
-            perf_total_stall <= perf_total_stall + $bits(perf_total_stall)'(perf_total_stall_per_cycle);
-            // total eviction: from bank-> dwbq_push & do_writeback_st3 & !is_snp_st3
-            perf_total_eviction <= perf_total_eviction + $bits(perf_total_eviction)'(perf_total_eviction_per_cycle);
-            // read miss: from bank-> !pipeline_stall & miss_st1 & !is_msrq_st1 & !mem_rw_st1
-            perf_read_miss <= perf_read_miss + $bits(perf_read_miss)'(perf_read_miss_per_cycle);
-            // write miss: from bank-> !pipeline_stall & miss_st1 & !is_msrq_st1 & mem_rw_st1
-            perf_write_miss <= perf_write_miss + $bits(perf_write_miss)'(perf_write_miss_per_cycle);
-            // core_rsp_stall
-            if ((| core_rsp_valid) & !core_rsp_ready) begin
-                perf_core_rsp_stall <= perf_core_rsp_stall + 64'd1;
-            end
-            // dram_stall
-            if (dram_req_valid & !dram_req_ready) begin
-                perf_dram_stall <= perf_dram_stall + 64'd1;
-            end
-        end
-    end
-    assign perf_cache_if.total_read = perf_core_req_r;
-    assign perf_cache_if.total_write = perf_core_req_w;
-    assign perf_cache_if.dram_latency = perf_dram_lat; 
-    assign perf_cache_if.dram_rsp = perf_dram_rsp;   
-    assign perf_cache_if.msrq_stall = perf_msrq_stall;
-    assign perf_cache_if.total_stall = perf_total_stall;
-    assign perf_cache_if.total_eviction = perf_total_eviction;
-    assign perf_cache_if.read_miss = perf_read_miss;
-    assign perf_cache_if.write_miss = perf_write_miss;
-    assign perf_cache_if.core_rsp_stall = perf_core_rsp_stall;
-    assign perf_cache_if.dram_stall = perf_dram_stall;
-
-    `endif
+
+    assign perf_cache_if.reads = perf_core_req_r;
+    assign perf_cache_if.writes = perf_core_req_w;
+    assign perf_cache_if.read_misses = perf_read_miss;
+    assign perf_cache_if.write_misses = perf_write_miss;
+    assign perf_cache_if.evictions = perf_evictions;
+    assign perf_cache_if.mshr_stalls = perf_mshr_stall;
+    assign perf_cache_if.pipe_stalls = perf_pipe_stall;
+    assign perf_cache_if.crsp_stalls = perf_crsp_stall;
+    assign perf_cache_if.dreq_stalls = perf_dreq_stall;
+`endif
 
 endmodule