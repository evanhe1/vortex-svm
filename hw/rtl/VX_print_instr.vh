--- conflicted
+++ resolved
@@ -130,16 +130,6 @@
         endcase
     end
     `EX_GPU: begin
-<<<<<<< HEAD
-        case (`GPU_BITS'(op_type))
-            `GPU_TMC:   $write("TMC");
-            `GPU_WSPAWN:$write("WSPAWN");
-            `GPU_SPLIT: $write("SPLIT");
-            `GPU_JOIN:  $write("JOIN");
-            `GPU_BAR:   $write("BAR");
-            `GPU_TEX:   $write("TEX");
-            default:    $write("?");
-=======
         case (`INST_GPU_BITS'(op_type))
             `INST_GPU_TMC:   dpi_trace("TMC");
             `INST_GPU_WSPAWN:dpi_trace("WSPAWN");
@@ -147,8 +137,8 @@
             `INST_GPU_JOIN:  dpi_trace("JOIN");
             `INST_GPU_BAR:   dpi_trace("BAR");
             `INST_GPU_PRED:  dpi_trace("PRED");
+            `INST_GPU_TEX:   dpi_trace("TEX");
             default:    dpi_trace("?");
->>>>>>> e2b5799a
         endcase
     end    
     default: dpi_trace("?");
