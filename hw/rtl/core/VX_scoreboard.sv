--- conflicted
+++ resolved
@@ -180,12 +180,9 @@
                         inuse_regs[scoreboard_if[i].data.wis][scoreboard_if[i].data.rd] <= 1;
                     `ifdef PERF_ENABLE
                         inuse_units[scoreboard_if[i].data.wis][scoreboard_if[i].data.rd] <= scoreboard_if[i].data.ex_type;
-<<<<<<< HEAD
-=======
                         if (scoreboard_if[i].data.ex_type == `EX_SFU) begin
                             inuse_sfu[scoreboard_if[i].data.wis][scoreboard_if[i].data.rd] <= sfu_type;
                         end
->>>>>>> 36f5dd87
                     `endif
                     end
                     valid_out_r <= 0;
