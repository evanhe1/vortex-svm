--- conflicted
+++ resolved
@@ -35,7 +35,6 @@
 	./gen_config.py --rtl_locations
 
 # -LDFLAGS '-lsystemc'
-<<<<<<< HEAD
 VERILATOR:
 	verilator $(COMP) -cc $(SINGLE_CORE) $(INCLUDE) $(EXE) $(LIB) -CFLAGS '$(CF) -DVCD_OFF' $(LIGHTW)
 
@@ -54,32 +53,6 @@
 
 compdebugmulti:
 	verilator_bin_dbg $(COMP) -cc $(MULTI_CORE) $(INCLUDE) $(MULTI_EXE) $(LIB) -CFLAGS '$(CF) -DVCD_OUTPUT -DVL_DEBUG' $(WNO)  $(DEB)
-=======
-VERILATOR: build_config
-	echo "#define VCD_OFF" > simulate/tb_debug.h
-	verilator $(COMP) -cc $(SINGLE_CORE) $(INCLUDE) $(EXE) $(LIB) $(CF) $(LIGHTW)
-
-VERILATORnoWarnings: build_config
-	echo "#define VCD_OFF" > simulate/tb_debug.h
-	verilator $(COMP) -cc $(SINGLE_CORE) $(INCLUDE) $(EXE) $(LIB) $(CF)  $(WNO) $(DEB)
-
-VERILATORnoWarningsRel: build_config
-	echo "#define VCD_OFF" > simulate/tb_debug.h
-	verilator $(COMP) -cc $(SINGLE_CORE) $(INCLUDE) $(EXE) $(LIB) $(CFRel)  $(WNO) --threads $(THREADS)
-
-
-VERILATORMULTInoWarnings: build_config
-	echo "#define VCD_OFF" > simulate/tb_debug.h
-	verilator $(COMP) -cc $(MULTI_CORE) $(INCLUDE) $(MULTI_EXE) $(LIB) $(CF)  $(WNO) $(DEB)
-
-compdebug: build_config
-	echo "#define VCD_OUTPUT" > simulate/tb_debug.h
-	verilator_bin_dbg $(COMP) -cc $(SINGLE_CORE) $(INCLUDE) $(EXE) $(LIB) -CFLAGS '-std=c++11 -DVL_DEBUG' $(WNO)  $(DEB)
-
-compdebugmulti: build_config
-	echo "#define VCD_OUTPUT" > simulate/tb_debug.h
-	verilator_bin_dbg $(COMP) -cc $(MULTI_CORE) $(INCLUDE) $(MULTI_EXE) $(LIB) -CFLAGS '-std=c++11 -DVL_DEBUG' $(WNO)  $(DEB)
->>>>>>> 3b74f071
 
 RUNFILE: VERILATOR
 	$(MAKECPP)
